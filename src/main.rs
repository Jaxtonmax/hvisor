// Copyright (c) 2025 Syswonder
// hvisor is licensed under Mulan PSL v2.
// You can use this software according to the terms and conditions of the Mulan PSL v2.
// You may obtain a copy of Mulan PSL v2 at:
//     http://license.coscl.org.cn/MulanPSL2
// THIS SOFTWARE IS PROVIDED ON AN "AS IS" BASIS, WITHOUT WARRANTIES OF ANY KIND, EITHER
// EXPRESS OR IMPLIED, INCLUDING BUT NOT LIMITED TO NON-INFRINGEMENT, MERCHANTABILITY OR
// FIT FOR A PARTICULAR PURPOSE.
// See the Mulan PSL v2 for more details.
//
// Syswonder Website:
//      https://www.syswonder.org
//
// Authors:
//

//! The main module and entrypoint
//!
//! Various facilities of hvisor are implemented as submodules. The most
//! important ones are:
//!
//! - [`memory`]: Memory management
//! - [`hypercall`]: Hypercall handling
//! - [`device`]: Device management
//! - [`arch`]: Architecture's related

#![no_std]
#![no_main]
#![feature(asm_const)]
<<<<<<< HEAD
#![feature(naked_functions)] //  surpport naked function
#![feature(core_panic)]
#![feature(concat_idents)]
// 支持内联汇编
// #![deny(warnings, missing_docs)] // 将warnings作为error
=======
#![feature(naked_functions)]
// #![feature(core_panic)]
// #![deny(warnings, missing_docs)]
#![feature(proc_macro_hygiene)]
// unittest
#![feature(custom_test_frameworks)]
#![test_runner(crate::tests::test_main)]
#![reexport_test_harness_main = "test_main"]

>>>>>>> 4cbfd0f9
#[macro_use]
extern crate alloc;
extern crate buddy_system_allocator;
#[macro_use]
mod error;
#[macro_use]
extern crate log;
#[macro_use]
extern crate lazy_static;
#[macro_use]
mod logging;
mod arch;
mod config;
mod consts;
mod device;
mod event;
mod hypercall;
mod memory;
mod panic;
mod percpu;
mod platform;
mod zone;
<<<<<<< HEAD
=======

#[cfg(target_arch = "aarch64")]
mod ivc;

mod pci;

#[cfg(test)]
mod tests;
>>>>>>> 4cbfd0f9

#[cfg(target_arch = "x86_64")]
use crate::arch::boot::MultibootInfo;
#[cfg(target_arch = "aarch64")]
use crate::arch::mm::setup_parange;
use crate::consts::MAX_CPU_NUM;
use arch::{
    cpu::{self, cpu_start, ArchCpu},
    entry::arch_entry,
};
use config::root_zone_config;
use core::sync::atomic::{AtomicI32, AtomicU32, Ordering};
use percpu::PerCpu;
use zone::zone_create;
<<<<<<< HEAD
=======

#[cfg(all(feature = "iommu", target_arch = "aarch64"))]
use crate::arch::iommu::iommu_init;
>>>>>>> 4cbfd0f9

static INITED_CPUS: AtomicU32 = AtomicU32::new(0);
static ENTERED_CPUS: AtomicU32 = AtomicU32::new(0);
static INIT_EARLY_OK: AtomicU32 = AtomicU32::new(0);
static INIT_LATE_OK: AtomicU32 = AtomicU32::new(0);
static MASTER_CPU: AtomicI32 = AtomicI32::new(-1);

pub fn clear_bss() {
    extern "C" {
        fn sbss();
        fn ebss();
    }
    let mut p = sbss as *mut u8;
    while p < ebss as _ {
        unsafe {
            *p = 0;
            p = p.add(1);
        };
    }
}

fn wait_for(condition: impl Fn() -> bool) {
    while condition() {
        core::hint::spin_loop();
    }
}

fn wait_for_counter(counter: &AtomicU32, max_value: u32) {
    wait_for(|| counter.load(Ordering::Acquire) < max_value)
}

fn primary_init_early() {
    extern "C" {
        fn __core_end();
    }
    logging::init();
    info!("Logging is enabled.");
    info!("__core_end = {:#x?}", __core_end as usize);
    // let system_config = HvSystemConfig::get();
    // let revision = system_config.revision;
    info!("Hypervisor initialization in progress...");
    info!(
        "build_mode: {}, log_level: {}, arch: {}, stats: {}",
        option_env!("MODE").unwrap_or(""),
        option_env!("LOG").unwrap_or(""),
        option_env!("ARCH").unwrap_or(""),
        option_env!("STATS").unwrap_or("off"),
    );
    memory::frame::init();
    memory::frame::test();
    event::init(MAX_CPU_NUM);

    device::irqchip::primary_init_early();
    // TODO: tmp
    // crate::arch::mm::init_hv_page_table().unwrap();

<<<<<<< HEAD
    // TODO:
=======
    #[cfg(all(feature = "iommu", target_arch = "aarch64"))]
    iommu_init();

    #[cfg(not(test))]
>>>>>>> 4cbfd0f9
    zone_create(root_zone_config()).unwrap();

    INIT_EARLY_OK.store(1, Ordering::Release);
}

fn primary_init_late() {
    info!("Primary CPU init late...");
    device::irqchip::primary_init_late();

    INIT_LATE_OK.store(1, Ordering::Release);
}

fn per_cpu_init(cpu: &mut PerCpu) {
    if cpu.zone.is_none() {
        warn!("zone is not created for cpu {}", cpu.id);
    }
    // unsafe {
    //     memory::hv_page_table().read().activate();
    // };
    info!("CPU {} hv_pt_install OK.", cpu.id);
}

fn wakeup_secondary_cpus(this_id: usize, host_dtb: usize) {
    for cpu_id in 0..MAX_CPU_NUM {
        if cpu_id == this_id {
            continue;
        }
        cpu_start(cpu_id, arch_entry as _, host_dtb);
    }
}

fn x86_rust_main_tmp(cpuid: usize, host_dtb: usize) {
    arch::trap::install_trap_vector(); // load idt

    let mut is_primary = false;
    println!("Hello, HVISOR!");
    if MASTER_CPU.load(Ordering::Acquire) == -1 {
        MASTER_CPU.store(cpuid as i32, Ordering::Release);
        is_primary = true;
        memory::heap::init();
        memory::heap::test();
        #[cfg(target_arch = "x86_64")]
        {
            MultibootInfo::init(host_dtb);
            device::irqchip::pic::ioapic::init_ioapic();
        }
    }

    let cpu = PerCpu::new(cpuid);
    #[cfg(target_arch = "x86_64")]
    crate::device::irqchip::pic::enable_irq();

    println!(
        "Booting CPU {}: {:p} arch:{:p}, DTB: {:#x}",
        cpu.id, cpu as *const _, &cpu.arch_cpu as *const _, host_dtb
    );

    #[cfg(target_arch = "x86_64")]
    cpu.arch_cpu.gdt.load(); // load gdt and tss

    if is_primary {
        // cpu.arch_cpu.cmdline = Some(&cmdline);
        wakeup_secondary_cpus(cpu.id, host_dtb);
    }

    ENTERED_CPUS.fetch_add(1, Ordering::SeqCst);
    wait_for(|| PerCpu::entered_cpus() < MAX_CPU_NUM as _);
    assert_eq!(PerCpu::entered_cpus(), MAX_CPU_NUM as _);

    println!(
        "{} CPU {} has entered.",
        if is_primary { "Primary" } else { "Secondary" },
        cpu.id
    );

    if is_primary {
        primary_init_early(); // create root zone here
    } else {
        wait_for_counter(&INIT_EARLY_OK, 1);
    }

    device::irqchip::percpu_init();

    INITED_CPUS.fetch_add(1, Ordering::SeqCst);
    wait_for_counter(&INITED_CPUS, MAX_CPU_NUM as _);

    if is_primary {
        primary_init_late();
    } else {
        wait_for_counter(&INIT_LATE_OK, 1);
    }
    cpu.run_vm();
    loop {}
}

fn rust_main(cpuid: usize, host_dtb: usize) {
    #[cfg(target_arch = "x86_64")]
    x86_rust_main_tmp(cpuid, host_dtb);

    arch::trap::install_trap_vector();

    let mut is_primary = false;
    println!("Hello, HVISOR!");
    if MASTER_CPU.load(Ordering::Acquire) == -1 {
        MASTER_CPU.store(cpuid as i32, Ordering::Release);
        is_primary = true;
        #[cfg(target_arch = "riscv64")]
        clear_bss();
        memory::heap::init();
        memory::heap::test();
    }

    let cpu = PerCpu::new(cpuid);

    println!(
        "Booting CPU {}: {:p} arch:{:p}, DTB: {:#x}",
        cpu.id, cpu as *const _, &cpu.arch_cpu as *const _, host_dtb
    );

    if is_primary {
        wakeup_secondary_cpus(cpu.id, host_dtb);
    }

    ENTERED_CPUS.fetch_add(1, Ordering::SeqCst);
    wait_for(|| PerCpu::entered_cpus() < MAX_CPU_NUM as _);
    assert_eq!(PerCpu::entered_cpus(), MAX_CPU_NUM as _);

    println!(
        "{} CPU {} has entered.",
        if is_primary { "Primary" } else { "Secondary" },
        cpu.id
    );

    #[cfg(target_arch = "aarch64")]
    setup_parange();

    if is_primary {
        primary_init_early(); // create root zone here
    } else {
        wait_for_counter(&INIT_EARLY_OK, 1);
    }

    per_cpu_init(cpu);
    device::irqchip::percpu_init();

    INITED_CPUS.fetch_add(1, Ordering::SeqCst);

    wait_for_counter(&INITED_CPUS, MAX_CPU_NUM as _);

    if is_primary {
        primary_init_late();
    } else {
        wait_for_counter(&INIT_LATE_OK, 1);
    }

    // run all unit tests before starting the root zone
    // CAUTION: test_main will quit qemu after all tests are done
    #[cfg(test)]
    if is_primary {
        test_main();
    }

    cpu.run_vm();
}<|MERGE_RESOLUTION|>--- conflicted
+++ resolved
@@ -27,14 +27,8 @@
 #![no_std]
 #![no_main]
 #![feature(asm_const)]
-<<<<<<< HEAD
-#![feature(naked_functions)] //  surpport naked function
-#![feature(core_panic)]
+#![feature(naked_functions)]
 #![feature(concat_idents)]
-// 支持内联汇编
-// #![deny(warnings, missing_docs)] // 将warnings作为error
-=======
-#![feature(naked_functions)]
 // #![feature(core_panic)]
 // #![deny(warnings, missing_docs)]
 #![feature(proc_macro_hygiene)]
@@ -43,7 +37,6 @@
 #![test_runner(crate::tests::test_main)]
 #![reexport_test_harness_main = "test_main"]
 
->>>>>>> 4cbfd0f9
 #[macro_use]
 extern crate alloc;
 extern crate buddy_system_allocator;
@@ -66,8 +59,6 @@
 mod percpu;
 mod platform;
 mod zone;
-<<<<<<< HEAD
-=======
 
 #[cfg(target_arch = "aarch64")]
 mod ivc;
@@ -76,27 +67,20 @@
 
 #[cfg(test)]
 mod tests;
->>>>>>> 4cbfd0f9
 
 #[cfg(target_arch = "x86_64")]
 use crate::arch::boot::MultibootInfo;
 #[cfg(target_arch = "aarch64")]
 use crate::arch::mm::setup_parange;
 use crate::consts::MAX_CPU_NUM;
-use arch::{
-    cpu::{self, cpu_start, ArchCpu},
-    entry::arch_entry,
-};
+use arch::{cpu::cpu_start, entry::arch_entry};
 use config::root_zone_config;
 use core::sync::atomic::{AtomicI32, AtomicU32, Ordering};
 use percpu::PerCpu;
 use zone::zone_create;
-<<<<<<< HEAD
-=======
 
 #[cfg(all(feature = "iommu", target_arch = "aarch64"))]
 use crate::arch::iommu::iommu_init;
->>>>>>> 4cbfd0f9
 
 static INITED_CPUS: AtomicU32 = AtomicU32::new(0);
 static ENTERED_CPUS: AtomicU32 = AtomicU32::new(0);
@@ -153,14 +137,10 @@
     // TODO: tmp
     // crate::arch::mm::init_hv_page_table().unwrap();
 
-<<<<<<< HEAD
-    // TODO:
-=======
     #[cfg(all(feature = "iommu", target_arch = "aarch64"))]
     iommu_init();
 
     #[cfg(not(test))]
->>>>>>> 4cbfd0f9
     zone_create(root_zone_config()).unwrap();
 
     INIT_EARLY_OK.store(1, Ordering::Release);
