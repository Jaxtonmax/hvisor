--- conflicted
+++ resolved
@@ -130,16 +130,9 @@
         wait_for_counter(&INIT_EARLY_OK, 1)?
     }
 
-<<<<<<< HEAD
     cpu_data.cell = Some(root_cell().clone());
     unsafe { root_cell().read().gpm.activate() };
 
-=======
-    unsafe { 
-        memory::hv_page_table().read().activate();
-        root_cell().gpm.activate();
-     };
->>>>>>> 5a06b322
     println!("CPU {} init OK.", cpu_data.id);
     INITED_CPUS.fetch_add(1, Ordering::SeqCst);
     wait_for_counter(&INITED_CPUS, online_cpus)?;
