use alloc::sync::Arc;
use spin::{Mutex, RwLock};

use crate::arch::cpu::{this_cpu_id, ArchCpu};
use crate::consts::{DTB_IPA, INVALID_ADDRESS, PER_CPU_ARRAY_PTR, PER_CPU_SIZE};
use crate::memory::addr::VirtAddr;
use crate::zone::Zone;
use crate::ENTERED_CPUS;
use core::fmt::Debug;
use core::sync::atomic::Ordering;

// global_asm!(include_str!("./arch/aarch64/page_table.S"),);

#[repr(C)]
pub struct PerCpu {
    pub id: usize,
    pub cpu_on_entry: usize,
    pub dtb_ipa: usize,
    pub arch_cpu: ArchCpu,
    pub zone: Option<Arc<RwLock<Zone>>>,
    pub ctrl_lock: Mutex<()>,
    pub boot_cpu: bool,
    pub opaque: usize,
    // percpu stack
}

impl PerCpu {
    pub fn new<'a>(cpu_id: usize) -> &'static mut PerCpu {
        let vaddr = PER_CPU_ARRAY_PTR as VirtAddr + cpu_id as usize * PER_CPU_SIZE;
<<<<<<< HEAD
        let ret = unsafe { &mut *(vaddr as *mut Self) };
        *ret = PerCpu {
            id: cpu_id,
            cpu_on_entry: INVALID_ADDRESS,
            arch_cpu: ArchCpu::new(cpu_id),
            zone: None,
            ctrl_lock: Mutex::new(()),
            boot_cpu: false,
            opaque: DTB_IPA,
=======
        let ret = vaddr as *mut Self;
        unsafe {
            ret.write_volatile(PerCpu {
                id: cpu_id,
                cpu_on_entry: INVALID_ADDRESS,
                dtb_ipa: INVALID_ADDRESS,
                arch_cpu: ArchCpu::new(cpu_id),
                zone: None,
                ctrl_lock: Mutex::new(()),
                boot_cpu: false,
            })
>>>>>>> 05c2c774
        };
        #[cfg(target_arch = "riscv64")]
        {
            use crate::arch::csr::{write_csr, CSR_SSCRATCH};
            write_csr!(CSR_SSCRATCH, &ret.arch_cpu as *const _ as usize); //arch cpu pointer
        }
        unsafe { ret.as_mut().unwrap() }
    }

    pub fn run_vm(&mut self) {
        if !self.boot_cpu {
            info!("CPU{}: Idling the CPU before starting VM...", self.id);
            self.arch_cpu.idle();
        }
        info!("CPU{}: Running the VM...", self.id);
        self.arch_cpu.run();
    }

    pub fn entered_cpus() -> u32 {
        ENTERED_CPUS.load(Ordering::Acquire)
    }

    pub fn activate_gpm(&self) {
        unsafe {
            self.zone.clone().unwrap().read().gpm.activate();
        }
    }
}

pub fn get_cpu_data<'a>(cpu_id: usize) -> &'a mut PerCpu {
    let cpu_data: usize = PER_CPU_ARRAY_PTR as VirtAddr + cpu_id as usize * PER_CPU_SIZE;
    unsafe { &mut *(cpu_data as *mut PerCpu) }
}

pub fn this_cpu_data<'a>() -> &'a mut PerCpu {
    get_cpu_data(this_cpu_id())
}

#[allow(unused)]
pub fn this_zone() -> Arc<RwLock<Zone>> {
    this_cpu_data().zone.clone().unwrap()
}

#[repr(C)]
#[derive(Copy, Clone, Debug)]
pub struct CpuSet {
    pub max_cpu_id: usize,
    pub bitmap: u64,
}

impl CpuSet {
    pub fn new(max_cpu_id: usize, bitmap: u64) -> Self {
        Self { max_cpu_id, bitmap }
    }
    #[allow(unused)]
    pub fn set_bit(&mut self, id: usize) {
        assert!(id <= self.max_cpu_id);
        self.bitmap |= 1 << id;
    }
    #[allow(unused)]
    pub fn clear_bit(&mut self, id: usize) {
        assert!(id <= self.max_cpu_id);
        self.bitmap &= !(1 << id);
    }
    pub fn contains_cpu(&self, id: usize) -> bool {
        id <= self.max_cpu_id && (self.bitmap & (1 << id)) != 0
    }
    #[allow(unused)]
    pub fn first_cpu(&self) -> Option<usize> {
        (0..=self.max_cpu_id).find(move |&i| self.contains_cpu(i))
    }
    pub fn iter<'a>(&'a self) -> impl Iterator<Item = usize> + 'a {
        (0..=self.max_cpu_id).filter(move |&i| self.contains_cpu(i))
    }
    pub fn iter_except<'a>(&'a self, id: usize) -> impl Iterator<Item = usize> + 'a {
        (0..=self.max_cpu_id).filter(move |&i| self.contains_cpu(i) && i != id)
    }
}<|MERGE_RESOLUTION|>--- conflicted
+++ resolved
@@ -2,7 +2,7 @@
 use spin::{Mutex, RwLock};
 
 use crate::arch::cpu::{this_cpu_id, ArchCpu};
-use crate::consts::{DTB_IPA, INVALID_ADDRESS, PER_CPU_ARRAY_PTR, PER_CPU_SIZE};
+use crate::consts::{INVALID_ADDRESS, PER_CPU_ARRAY_PTR, PER_CPU_SIZE};
 use crate::memory::addr::VirtAddr;
 use crate::zone::Zone;
 use crate::ENTERED_CPUS;
@@ -20,24 +20,12 @@
     pub zone: Option<Arc<RwLock<Zone>>>,
     pub ctrl_lock: Mutex<()>,
     pub boot_cpu: bool,
-    pub opaque: usize,
     // percpu stack
 }
 
 impl PerCpu {
     pub fn new<'a>(cpu_id: usize) -> &'static mut PerCpu {
         let vaddr = PER_CPU_ARRAY_PTR as VirtAddr + cpu_id as usize * PER_CPU_SIZE;
-<<<<<<< HEAD
-        let ret = unsafe { &mut *(vaddr as *mut Self) };
-        *ret = PerCpu {
-            id: cpu_id,
-            cpu_on_entry: INVALID_ADDRESS,
-            arch_cpu: ArchCpu::new(cpu_id),
-            zone: None,
-            ctrl_lock: Mutex::new(()),
-            boot_cpu: false,
-            opaque: DTB_IPA,
-=======
         let ret = vaddr as *mut Self;
         unsafe {
             ret.write_volatile(PerCpu {
@@ -49,12 +37,11 @@
                 ctrl_lock: Mutex::new(()),
                 boot_cpu: false,
             })
->>>>>>> 05c2c774
         };
         #[cfg(target_arch = "riscv64")]
         {
             use crate::arch::csr::{write_csr, CSR_SSCRATCH};
-            write_csr!(CSR_SSCRATCH, &ret.arch_cpu as *const _ as usize); //arch cpu pointer
+            write_csr!(CSR_SSCRATCH, &ret.as_mut().unwrap().arch_cpu as *const _ as usize); //arch cpu pointer
         }
         unsafe { ret.as_mut().unwrap() }
     }
