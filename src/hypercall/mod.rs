--- conflicted
+++ resolved
@@ -26,12 +26,9 @@
         HvZoneStart = 2,
         HvZoneShutdown = 3,
         HvZoneList = 4,
-<<<<<<< HEAD
-        #[cfg(target_arch = "loongarch64")]
-        HvClearInjectIrq = 5,
-=======
+        #[cfg(target_arch = "loongarch64")]
+        HvClearInjectIrq = 20,
         HvIvcInfo = 5,
->>>>>>> f3b20775
     }
 }
 pub const SGI_IPI_ID: u64 = 7;
@@ -63,7 +60,6 @@
                 HyperCallCode::HvZoneStart => self.hv_zone_start(&*(arg0 as *const HvZoneConfig), arg1),
                 HyperCallCode::HvZoneShutdown => self.hv_zone_shutdown(arg0),
                 HyperCallCode::HvZoneList => self.hv_zone_list(&mut *(arg0 as *mut ZoneInfo), arg1),
-<<<<<<< HEAD
                 #[cfg(target_arch = "loongarch64")]
                 HyperCallCode::HvClearInjectIrq => {
                     // send_event to all nonroot cpus to clear injected irq
@@ -73,10 +69,8 @@
                     }
                     // send_event(3, SGI_IPI_ID as _, IPI_EVENT_CLEAR_INJECT_IRQ); // testing only
                     HyperCallResult::Ok(0)
-                }
-=======
+                },
                 HyperCallCode::HvIvcInfo => self.hv_ivc_info(arg0)
->>>>>>> f3b20775
             }
         }
     }
@@ -100,7 +94,7 @@
         }
         HyperCallResult::Ok(0)
     }
-    
+
     // only root zone calls the function and set virtio shared region between el1 and el2.
     fn hv_virtio_init(&mut self, shared_region_addr: u64) -> HyperCallResult {
         info!(
@@ -176,15 +170,11 @@
         HyperCallResult::Ok(0)
     }
 
-<<<<<<< HEAD
-    pub fn hv_zone_start(&mut self, config: &HvZoneConfig) -> HyperCallResult {
+    pub fn hv_zone_start(&mut self, config: &HvZoneConfig, config_size: u64) -> HyperCallResult {
         #[cfg(target_arch = "loongarch64")]
         let config = unsafe { &*((config as *const HvZoneConfig as u64
             | crate::arch::mm::LOONGARCH64_CACHED_DMW_PREFIX) as *const HvZoneConfig) };
 
-=======
-    pub fn hv_zone_start(&mut self, config: &HvZoneConfig, config_size: u64) -> HyperCallResult {
->>>>>>> f3b20775
         info!("hv_zone_start: config: {:#x?}", config);
         if !is_this_root_zone() {
             return hv_result_err!(
