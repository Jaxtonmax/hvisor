--- conflicted
+++ resolved
@@ -38,15 +38,10 @@
 
 const QUEUE_NOTIFY: usize = 0x50;
 pub const MAX_REQ: u32 = 32;
-<<<<<<< HEAD
-pub const MAX_DEVS: usize = 8;
-pub const MAX_CPUS: usize = 4;
-=======
-pub const MAX_DEVS: usize = 4; // Attention: The max virtio-dev number for vm is 4.
+pub const MAX_DEVS: usize = 8; // Attention: The max virtio-dev number for vm is 8 (loongarch64 needs 3 consoles and 3 disks for zgclab project).
 pub const MAX_CPUS: usize = 32;
 
 #[cfg(not(target_arch = "riscv64"))]
->>>>>>> 7ae649d8
 pub const IRQ_WAKEUP_VIRTIO_DEVICE: usize = 32 + 0x20;
 #[cfg(target_arch = "riscv64")]
 pub const IRQ_WAKEUP_VIRTIO_DEVICE: usize = 0x20;
