--- conflicted
+++ resolved
@@ -1,9 +1,4 @@
 pub mod common;
 pub mod irqchip;
-<<<<<<< HEAD
-pub mod pci;
 pub mod uart;
-pub mod virtio_trampoline;
-=======
-pub mod uart;
->>>>>>> 3bf4edec
+pub mod virtio_trampoline;