--- conflicted
+++ resolved
@@ -22,10 +22,7 @@
 pub const MEM_TYPE_IO: u32 = 1;
 pub const MEM_TYPE_VIRTIO: u32 = 2;
 
-<<<<<<< HEAD
-=======
 pub const CONFIG_MAGIC_VERSION: usize = 0x1;
->>>>>>> d14bb9d1
 pub const CONFIG_MAX_MEMORY_REGIONS: usize = 64;
 pub const CONFIG_MAX_INTERRUPTS: usize = 32;
 pub const CONFIG_NAME_MAXLEN: usize = 32;
