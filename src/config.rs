use alloc::vec::Vec;
use spin::Once;

use crate::{arch::zone::HvArchZoneConfig, platform};

pub const MEM_TYPE_RAM: u32 = 0;
pub const MEM_TYPE_IO: u32 = 1;
pub const MEM_TYPE_VIRTIO: u32 = 2;

pub const CONFIG_MAX_MEMORY_REGIONS: usize = 16;
pub const CONFIG_MAX_INTERRUPTS: usize = 32;
pub const CONFIG_NAME_MAXLEN: usize = 32;
<<<<<<< HEAD
pub const CONFIG_MAX_IVC_CONGIGS: usize = 2;
=======
pub const CONFIG_MAX_PCI_DEV: usize = 16;
>>>>>>> 737553ff
// pub const CONFIG_KERNEL_ARGS_MAXLEN: usize = 256;

#[repr(C)]
#[derive(Debug, Clone, Copy)]

pub struct HvConfigMemoryRegion {
    pub mem_type: u32,
    pub physical_start: u64,
    pub virtual_start: u64,
    pub size: u64,
}

impl HvConfigMemoryRegion {
    pub fn new_empty() -> Self {
        Self {
            mem_type: 0,
            physical_start: 0,
            virtual_start: 0,
            size: 0,
        }
    }
}

#[repr(C)]
#[derive(Debug, Clone, Copy)]
pub struct HvPciConfig{
    pub ecam_base: u64,
    pub ecam_size: u64,
    pub io_base: u64,
    pub io_size: u64,
    pub pci_io_base: u64,
    pub mem32_base: u64,
    pub mem32_size: u64,
    pub pci_mem32_base: u64,
    pub mem64_base: u64,
    pub mem64_size: u64,
    pub pci_mem64_base: u64,
}

impl HvPciConfig {
    pub fn new_empty() -> Self {
        Self {
            ecam_base: 0,
            ecam_size: 0,
            io_base: 0,
            io_size: 0,
            pci_io_base: 0,
            mem32_base: 0,
            mem32_size: 0,
            pci_mem32_base: 0,
            mem64_base: 0,
            mem64_size: 0,
            pci_mem64_base: 0,
        }
    }
}

#[repr(C)]
#[derive(Debug, Clone)]
pub struct HvZoneConfig {
    pub zone_id: u32,
    cpus: u64,
    num_memory_regions: u32,
    memory_regions: [HvConfigMemoryRegion; CONFIG_MAX_MEMORY_REGIONS],
    num_interrupts: u32,
    interrupts: [u32; CONFIG_MAX_INTERRUPTS],
    num_ivc_configs: u32,
    ivc_configs: [HvIvcConfig; CONFIG_MAX_IVC_CONGIGS],
    pub entry_point: u64,
    pub kernel_load_paddr: u64,
    pub kernel_size: u64,
    pub dtb_load_paddr: u64,
    pub dtb_size: u64,
    pub name: [u8; CONFIG_NAME_MAXLEN],
    pub arch_config: HvArchZoneConfig,
    pub pci_config: HvPciConfig,
    pub num_pci_devs: u64,
    pub alloc_pci_devs: [u64; CONFIG_MAX_PCI_DEV],
}

impl HvZoneConfig {
    pub fn new(
        zone_id: u32,
        cpus: u64,
        num_memory_regions: u32,
        memory_regions: [HvConfigMemoryRegion; CONFIG_MAX_MEMORY_REGIONS],
        num_interrupts: u32,
        interrupts: [u32; CONFIG_MAX_INTERRUPTS],
        num_ivc_configs: u32,
        ivc_configs: [HvIvcConfig; CONFIG_MAX_IVC_CONGIGS],
        entry_point: u64,
        kernel_load_paddr: u64,
        kernel_size:u64,
        dtb_load_paddr:u64,
        dtb_size: u64,
        name: [u8; CONFIG_NAME_MAXLEN],
        arch: HvArchZoneConfig,
        pci: HvPciConfig,
        num_pci_devs: u64,
        alloc_pci_devs: [u64; CONFIG_MAX_PCI_DEV]
    ) -> Self {
        Self {
            zone_id,
            cpus,
            num_memory_regions,
            memory_regions,
            num_interrupts,
            interrupts,
            num_ivc_configs,
            ivc_configs,
            entry_point,
            kernel_load_paddr,
            kernel_size,
            dtb_load_paddr,
            dtb_size,
            name,
            arch_config: arch,
            pci_config: pci,
            num_pci_devs: num_pci_devs,
            alloc_pci_devs: alloc_pci_devs
        }
    }

    pub fn memory_regions(&self) -> &[HvConfigMemoryRegion] {
        if self.num_memory_regions > CONFIG_MAX_MEMORY_REGIONS as u32 {
            panic!("Too many memory regions");
        }
        &self.memory_regions[..self.num_memory_regions as usize]
    }

    pub fn interrupts(&self) -> &[u32] {
        if self.num_interrupts > CONFIG_MAX_INTERRUPTS as u32 {
            panic!("Too many interrupts");
        }
        &self.interrupts[..self.num_interrupts as usize]
    }

    pub fn cpus(&self) -> Vec<u64> {
        let mut v = Vec::new();
        for i in 0..64u64 {
            if (self.cpus >> i) & 1 == 1 {
                v.push(i);
            }
        }
        v
    }

    pub fn ivc_config(&self) -> &[HvIvcConfig] {
        &self.ivc_configs[..self.num_ivc_configs as usize]
    }
}

pub static mut HV_ROOT_ZONE_CONFIG: Once<HvZoneConfig> = Once::new();

pub fn init() {
    unsafe { HV_ROOT_ZONE_CONFIG.call_once(|| platform::platform_root_zone_config()) };
}

pub fn root_zone_config() -> &'static HvZoneConfig {
    init();
    unsafe { HV_ROOT_ZONE_CONFIG.get().unwrap() }
}

pub const IVC_PROTOCOL_USER: u32 = 0x0;
pub const IVC_PROTOCOL_HVISOR: u32 = 0x1;

#[repr(C)]
#[derive(Debug, Copy, Clone, Default)]
pub struct HvIvcConfig {
    pub ivc_id: u32,
    pub peer_id: u32,
    pub control_table_ipa: u64,
    pub shared_mem_ipa: u64,
    pub rw_sec_size: u32,
    pub out_sec_size: u32,
    pub interrupt_num: u32,
    pub max_peers: u32,
}<|MERGE_RESOLUTION|>--- conflicted
+++ resolved
@@ -10,12 +10,8 @@
 pub const CONFIG_MAX_MEMORY_REGIONS: usize = 16;
 pub const CONFIG_MAX_INTERRUPTS: usize = 32;
 pub const CONFIG_NAME_MAXLEN: usize = 32;
-<<<<<<< HEAD
 pub const CONFIG_MAX_IVC_CONGIGS: usize = 2;
-=======
 pub const CONFIG_MAX_PCI_DEV: usize = 16;
->>>>>>> 737553ff
-// pub const CONFIG_KERNEL_ARGS_MAXLEN: usize = 256;
 
 #[repr(C)]
 #[derive(Debug, Clone, Copy)]
