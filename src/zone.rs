use alloc::sync::Arc;
use alloc::vec::Vec;
use psci::error::INVALID_ADDRESS;
use spin::RwLock;

use crate::arch::mm::new_s2_memory_set;
use crate::arch::s2pt::Stage2PageTable;
use crate::config::HvZoneConfig;
use crate::consts::MAX_CPU_NUM;

use crate::error::HvResult;
use crate::memory::addr::GuestPhysAddr;
use crate::memory::{MMIOConfig, MMIOHandler, MMIORegion, MemorySet};
use crate::percpu::{get_cpu_data, this_zone, CpuSet};
use core::panic;

pub struct Zone {
    pub id: usize,
    pub mmio: Vec<MMIOConfig>,
    pub cpu_set: CpuSet,
    pub irq_bitmap: [u32; 1024 / 32],
    pub gpm: MemorySet<Stage2PageTable>,
}

impl Zone {
    pub fn new(zoneid: usize) -> Self {
        Self {
            id: zoneid,
            gpm: new_s2_memory_set(),
            cpu_set: CpuSet::new(MAX_CPU_NUM as usize, 0),
            mmio: Vec::new(),
            irq_bitmap: [0; 1024 / 32],
        }
    }

    // pub fn suspend(&self) {
    //     trace!("suspending cpu_set = {:#x?}", self.cpu_set);
    //     self.cpu_set.iter_except(this_cpu_id()).for_each(|cpu_id| {
    //         trace!("try to suspend cpu_id = {:#x?}", cpu_id);
    //         suspend_cpu(cpu_id);
    //     });
    //     info!("send sgi done!");
    // }

    // pub fn resume(&self) {
    //     trace!("resuming cpu_set = {:#x?}", self.cpu_set);
    //     self.cpu_set.iter_except(this_cpu_id()).for_each(|cpu_id| {
    //         trace!("try to resume cpu_id = {:#x?}", cpu_id);
    //         resume_cpu(cpu_id);
    //     });
    // }

    // pub fn owns_cpu(&self, id: usize) -> bool {
    //     self.cpu_set.contains_cpu(id)
    // }

    /// Register a mmio region and its handler.
    pub fn mmio_region_register(
        &mut self,
        start: GuestPhysAddr,
        size: usize,
        handler: MMIOHandler,
        arg: usize,
    ) {
        if let Some(mmio) = self.mmio.iter_mut().find(|mmio| mmio.region.start == start) {
            warn!("duplicated mmio region {:#x?}", mmio);
            if mmio.region.size != size {
                panic!("duplicated mmio region size not match");
            }
            mmio.handler = handler;
            mmio.arg = arg;
        } else {
            self.mmio.push(MMIOConfig {
                region: MMIORegion { start, size },
                handler,
                arg,
            })
        }
    }
    #[allow(dead_code)]
    /// Remove the mmio region beginning at `start`.
    pub fn mmio_region_remove(&mut self, start: GuestPhysAddr) {
        if let Some((idx, _)) = self
            .mmio
            .iter()
            .enumerate()
            .find(|(_, mmio)| mmio.region.start == start)
        {
            self.mmio.remove(idx);
        }
    }
    /// Find the mmio region contains (addr..addr+size).
    pub fn find_mmio_region(
        &self,
        addr: GuestPhysAddr,
        size: usize,
    ) -> Option<(MMIORegion, MMIOHandler, usize)> {
        self.mmio
            .iter()
            .find(|cfg| cfg.region.contains_region(addr, size))
            .map(|cfg| (cfg.region, cfg.handler, cfg.arg))
    }
    /// If irq_id belongs to this zone
    pub fn irq_in_zone(&self, irq_id: u32) -> bool {
        let idx = (irq_id / 32) as usize;
        let bit_pos = (irq_id % 32) as usize;
        (self.irq_bitmap[idx] & (1 << bit_pos)) != 0
    }
}

static ZONE_LIST: RwLock<Vec<Arc<RwLock<Zone>>>> = RwLock::new(vec![]);

pub fn root_zone() -> Arc<RwLock<Zone>> {
    ZONE_LIST.read().get(0).cloned().unwrap()
}

pub fn is_this_root_zone() -> bool {
    Arc::ptr_eq(&this_zone(), &root_zone())
}

/// Add zone to CELL_LIST
pub fn add_zone(zone: Arc<RwLock<Zone>>) {
    ZONE_LIST.write().push(zone);
}

/// Remove zone from ZONE_LIST
pub fn remove_zone(zone_id: usize) {
    let mut zone_list = ZONE_LIST.write();
    let (idx, _) = zone_list
        .iter()
        .enumerate()
        .find(|(_, zone)| zone.read().id == zone_id)
        .unwrap();
    let removed_zone = zone_list.remove(idx);
    assert_eq!(Arc::strong_count(&removed_zone), 1);
}

pub fn find_zone(zone_id: usize) -> Option<Arc<RwLock<Zone>>> {
    ZONE_LIST
        .read()
        .iter()
        .find(|zone| zone.read().id == zone_id)
        .cloned()
}

pub fn this_zone_id() -> usize {
    this_zone().read().id
}

<<<<<<< HEAD
pub fn zone_create(
    zone_id: usize,
    guest_entry: usize,
    dtb_ptr: *const u8,
    dtb_ipa: usize,
) -> HvResult<Arc<RwLock<Zone>>> {
    // we create the new zone here
    //TODO: create Zone with cpu_set
    let guest_fdt = unsafe { fdt::Fdt::from_ptr(dtb_ptr) }.unwrap();
    debug!("zone fdt guest_addr: {:#b}", guest_entry);
=======
// #[repr(C)]
// #[derive(Debug, Clone)]
// pub struct ZoneConfig {
//     pub zone_id: u32,
//     pub cpus: u64,
//     pub num_memory_regions: u32,
//     pub memory_regions: [MemoryRegion; CONFIG_MAX_MEMORY_REGIONS],
//     pub num_interrupts: u32,
//     pub interrupts: [u32; CONFIG_MAX_INTERRUPTS],
//     pub entry_point: u64,
//     pub dtb_load_paddr: u64,
// }

pub fn zone_create(config: &HvZoneConfig) -> HvResult<Arc<RwLock<Zone>>> {
    // we create the new zone here
    // TODO: create Zone with cpu_set
    let zone_id = config.zone_id as usize;
>>>>>>> 05c2c774

    if find_zone(zone_id).is_some() {
        return hv_result_err!(EEXIST);
    }

    let mut zone = Zone::new(zone_id);
<<<<<<< HEAD
    zone.pt_init(guest_entry, &guest_fdt, dtb_ptr as usize, dtb_ipa)
        .unwrap();
    zone.mmio_init(&guest_fdt);
    zone.irq_bitmap_init(&guest_fdt);
    zone.isa_init(&guest_fdt);
    guest_fdt.cpus().for_each(|cpu| {
        let cpu_id = cpu.ids().all().next().unwrap();
        zone.cpu_set.set_bit(cpu_id as usize);
=======
    zone.pt_init(config.memory_regions()).unwrap();
    zone.mmio_init(&config.arch);
    zone.irq_bitmap_init(config.interrupts());

    config.cpus().iter().for_each(|cpu_id| {
        zone.cpu_set.set_bit(*cpu_id as _);
>>>>>>> 05c2c774
    });

    // pub struct HvConfigMemoryRegion {
    //     pub mem_type: u32,
    //     pub physical_start: u64,
    //     pub virtual_start: u64,
    //     pub size: u64,
    // }
    let mut dtb_ipa = INVALID_ADDRESS as u64;
    for region in config.memory_regions() {
        // region contains config.dtb_load_paddr?
        if region.physical_start <= config.dtb_load_paddr
            && region.physical_start + region.size > config.dtb_load_paddr
        {
            dtb_ipa = region.virtual_start + config.dtb_load_paddr - region.physical_start;
        }
    }
    info!("zone cpu_set: {:#b}", zone.cpu_set.bitmap);
    let cpu_set = zone.cpu_set;

    let new_zone_pointer = Arc::new(RwLock::new(zone));
    {
        cpu_set.iter().for_each(|cpuid| {
            let cpu_data = get_cpu_data(cpuid);
            cpu_data.zone = Some(new_zone_pointer.clone());
            //chose boot cpu
            if cpuid == cpu_set.first_cpu().unwrap() {
                cpu_data.boot_cpu = true;
            }
<<<<<<< HEAD
            // #[cfg(target_arch = "riscv64")]
            // {
            //     info!("set cpu{} first_cpu{}", cpuid, cpu_set.first_cpu().unwrap());
            //     cpu_data.arch_cpu.first_cpu = cpu_set.first_cpu().unwrap();
            // }
            cpu_data.cpu_on_entry = guest_entry;
=======
            cpu_data.cpu_on_entry = config.entry_point as _;
            cpu_data.dtb_ipa = dtb_ipa as _;
>>>>>>> 05c2c774
        });
    }
    add_zone(new_zone_pointer.clone());

    Ok(new_zone_pointer)
}<|MERGE_RESOLUTION|>--- conflicted
+++ resolved
@@ -1,6 +1,7 @@
 use alloc::sync::Arc;
 use alloc::vec::Vec;
-use psci::error::INVALID_ADDRESS;
+// use psci::error::INVALID_ADDRESS;
+use crate::consts::INVALID_ADDRESS;
 use spin::RwLock;
 
 use crate::arch::mm::new_s2_memory_set;
@@ -147,18 +148,6 @@
     this_zone().read().id
 }
 
-<<<<<<< HEAD
-pub fn zone_create(
-    zone_id: usize,
-    guest_entry: usize,
-    dtb_ptr: *const u8,
-    dtb_ipa: usize,
-) -> HvResult<Arc<RwLock<Zone>>> {
-    // we create the new zone here
-    //TODO: create Zone with cpu_set
-    let guest_fdt = unsafe { fdt::Fdt::from_ptr(dtb_ptr) }.unwrap();
-    debug!("zone fdt guest_addr: {:#b}", guest_entry);
-=======
 // #[repr(C)]
 // #[derive(Debug, Clone)]
 // pub struct ZoneConfig {
@@ -176,30 +165,18 @@
     // we create the new zone here
     // TODO: create Zone with cpu_set
     let zone_id = config.zone_id as usize;
->>>>>>> 05c2c774
 
     if find_zone(zone_id).is_some() {
         return hv_result_err!(EEXIST);
     }
 
     let mut zone = Zone::new(zone_id);
-<<<<<<< HEAD
-    zone.pt_init(guest_entry, &guest_fdt, dtb_ptr as usize, dtb_ipa)
-        .unwrap();
-    zone.mmio_init(&guest_fdt);
-    zone.irq_bitmap_init(&guest_fdt);
-    zone.isa_init(&guest_fdt);
-    guest_fdt.cpus().for_each(|cpu| {
-        let cpu_id = cpu.ids().all().next().unwrap();
-        zone.cpu_set.set_bit(cpu_id as usize);
-=======
     zone.pt_init(config.memory_regions()).unwrap();
     zone.mmio_init(&config.arch);
     zone.irq_bitmap_init(config.interrupts());
 
     config.cpus().iter().for_each(|cpu_id| {
         zone.cpu_set.set_bit(*cpu_id as _);
->>>>>>> 05c2c774
     });
 
     // pub struct HvConfigMemoryRegion {
@@ -229,17 +206,8 @@
             if cpuid == cpu_set.first_cpu().unwrap() {
                 cpu_data.boot_cpu = true;
             }
-<<<<<<< HEAD
-            // #[cfg(target_arch = "riscv64")]
-            // {
-            //     info!("set cpu{} first_cpu{}", cpuid, cpu_set.first_cpu().unwrap());
-            //     cpu_data.arch_cpu.first_cpu = cpu_set.first_cpu().unwrap();
-            // }
-            cpu_data.cpu_on_entry = guest_entry;
-=======
             cpu_data.cpu_on_entry = config.entry_point as _;
             cpu_data.dtb_ipa = dtb_ipa as _;
->>>>>>> 05c2c774
         });
     }
     add_zone(new_zone_pointer.clone());
