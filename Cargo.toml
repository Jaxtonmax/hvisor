--- conflicted
+++ resolved
@@ -26,14 +26,12 @@
 riscv = { git = "https://github.com/rcore-os/riscv", features = ["inline-asm"] }
 riscv-decode = "0.2.1"
 
-<<<<<<< HEAD
 [target.'cfg(target_arch = "loongarch64")'.dependencies]
 loongArch64 = "0.2.4"
-=======
+
 [features]
 platform_qemu = []
 platform_imx8mp = []
->>>>>>> 9288f6a3
 
 [profile.dev]
 panic = "abort"
